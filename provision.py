#!/usr/bin/env python3

# Upload config file + boot.py + all required modules and libraries in a single step

# Usage: ./provision.py -c path/to/config.json -ip <target>
# Usage: ./provision.py <friendly-name-from-nodes.json>
# Usage: ./provision.py --all

# Everything above line 156 copied from webrepl_cli.py with minimal modifications
# https://github.com/micropython/webrepl

import sys
import os
import struct
import json
import socket
import re
from colorama import Fore, Style

DEBUG = 0

WEBREPL_REQ_S = "<2sBBQLH64s"
WEBREPL_PUT_FILE = 1
WEBREPL_GET_FILE = 2
WEBREPL_GET_VER  = 3



def debugmsg(msg):
    if DEBUG:
        print(msg)



class websocket:

    def __init__(self, s):
        self.s = s
        self.buf = b""

    def write(self, data):
        l = len(data)
        if l < 126:
            # TODO: hardcoded "binary" type
            hdr = struct.pack(">BB", 0x82, l)
        else:
            hdr = struct.pack(">BBH", 0x82, 126, l)
        self.s.send(hdr)
        self.s.send(data)

    def recvexactly(self, sz):
        res = b""
        while sz:
            data = self.s.recv(sz)
            if not data:
                break
            res += data
            sz -= len(data)
        return res

    def read(self, size, text_ok=False):
        if not self.buf:
            while True:
                hdr = self.recvexactly(2)
                assert len(hdr) == 2
                fl, sz = struct.unpack(">BB", hdr)
                if sz == 126:
                    hdr = self.recvexactly(2)
                    assert len(hdr) == 2
                    (sz,) = struct.unpack(">H", hdr)
                if fl == 0x82:
                    break
                if text_ok and fl == 0x81:
                    break
                debugmsg("Got unexpected websocket record of type %x, skipping it" % fl)
                while sz:
                    skip = self.s.recv(sz)
                    debugmsg("Skip data: %s" % skip)
                    sz -= len(skip)
            data = self.recvexactly(sz)
            assert len(data) == sz
            self.buf = data

        d = self.buf[:size]
        self.buf = self.buf[size:]
        assert len(d) == size, len(d)
        return d

    def ioctl(self, req, val):
        assert req == 9 and val == 2



def login(ws, passwd):
    while True:
        c = ws.read(1, text_ok=True)
        if c == b":":
            assert ws.read(1, text_ok=True) == b" "
            break
    ws.write(passwd.encode("utf-8") + b"\r")



def read_resp(ws):
    data = ws.read(4)
    sig, code = struct.unpack("<2sH", data)
    assert sig == b"WB"
    return code



def put_file(ws, local_file, remote_file):
    sz = os.stat(local_file)[6]
    dest_fname = remote_file.encode("utf-8")
    rec = struct.pack(WEBREPL_REQ_S, b"WA", WEBREPL_PUT_FILE, 0, 0, sz, len(dest_fname), dest_fname)
    debugmsg("%r %d" % (rec, len(rec)))
    ws.write(rec[:10])
    ws.write(rec[10:])
    assert read_resp(ws) == 0
    cnt = 0
    with open(local_file, "rb") as f:
        while True:
            sys.stdout.write("Sent %d of %d bytes\r" % (cnt, sz))
            sys.stdout.flush()
            buf = f.read(1024)
            if not buf:
                break
            ws.write(buf)
            cnt += len(buf)
    print("\n")
    assert read_resp(ws) == 0



# Very simplified client handshake, works for MicroPython's
# websocket server implementation, but probably not for other
# servers.
def client_handshake(sock):
    cl = sock.makefile("rwb", 0)
    cl.write(b"""\
GET / HTTP/1.1\r
Host: echo.websocket.org\r
Connection: Upgrade\r
Upgrade: websocket\r
Sec-WebSocket-Key: foo\r
\r
""")
    l = cl.readline()
    while 1:
        l = cl.readline()
        if l == b"\r\n":
            break



#####################################################################################################



class Provisioner():
    def __init__(self, args):
        # Location of provision.py, used to get relative path to other modules if run from outside dir
        self.basepath = os.path.dirname(os.path.realpath(__file__))

        # Load config file
        try:
            with open(self.basepath + "/" + '/nodes.json', 'r') as file:
                self.nodes = json.load(file)
        except FileNotFoundError:
            print("Warning: Unable to find nodes.json, friendly names will not work")
            self.nodes = {}

        # If user selected node by name
        if args[1] in self.nodes:
            self.passwd = "password"
            self.config = self.nodes[args[1]]["config"]
            self.host = self.nodes[args[1]]["ip"]

        # If user selected all nodes
        elif args[1] == "--all":
            self.passwd = "password"
            for i in self.nodes:
                self.config = self.nodes[i]["config"]
                self.host = self.nodes[i]["ip"]
                self.provision()

        # If user selected unit tests
        elif args[1] == "--test":
            # Get config file and target IP from cli arguments
            self.passwd = "password"
            for i in args:
                if re.match("^((25[0-5]|2[0-4][0-9]|[01]?[0-9][0-9]?)\\.){3}(25[0-5]|2[0-4][0-9]|[01]?[0-9][0-9]?)$", i):
                    self.host = i
                    break
            else:
                print("Example usage: ./provision.py --test <ip>")
                raise SystemExit

            # Upload all tests
            for i in os.listdir('/home/jamedeus/git/micropython-smarthome/tests'):
                if i.startswith("test_"):
                    self.upload("tests/" + i, "tests/" + i)

            # Upload all device classes
            for i in os.listdir('/home/jamedeus/git/micropython-smarthome/devices'):
                self.upload("devices/" + i, i)

            # Upload all sensor classes
            for i in os.listdir('/home/jamedeus/git/micropython-smarthome/sensors'):
                self.upload("sensors/" + i, i)

            # Upload Config module
            self.upload("Config.py", "Config.py")

            # Upload SoftwareTimer module
            self.upload("SoftwareTimer.py", "SoftwareTimer.py")

            # Upload API module
            self.upload("Api.py", "Api.py")

            # Upload boot.py (unit test version automatically runs all tests on boot)
            self.upload("tests/unit_test_boot.py", "boot.py")

            # Exit to prevent provision from running (already provisioned)
            raise SystemExit

        # If user used keyword args
        else:
            # Get config file and target IP from cli arguments
            self.passwd, self.config, self.host = self.arg_parse(args)



    def arg_parse(self, args):
        if len(args) < 5:
            print("Example usage: ./provision.py -c path/to/config.json -ip <target>")
            raise SystemExit

        for i in range(len(args)):
            if args[i] == '-p' or args[i] == '--password':
                args.pop(i)
                passwd = args.pop(i)
                break
        else:
            print("Using default password (password)\n")
            passwd = "password"

        for i in range(len(args)):
            if args[i] == '-c' or args[i] == '--config':
                args.pop(i)
                config = args.pop(i)
                if not config.endswith('.json'):
                    print("ERROR: Config file must be json.")
                    raise SystemExit
                break
        else:
            print("ERROR: Must specify config file.")
            raise SystemExit

        for i in range(len(args)):
            if args[i] == '-ip' or args[i] == '-t' or args[i] == '--node':
                args.pop(i)
                ip = args.pop(i)
                if not re.match("^((25[0-5]|2[0-4][0-9]|[01]?[0-9][0-9]?)\\.){3}(25[0-5]|2[0-4][0-9]|[01]?[0-9][0-9]?)$", ip):
                    print("ERROR: Invalid IP address.")
                    raise SystemExit
                break
        else:
            print("ERROR: Must specify target IP.")
            raise SystemExit

        return passwd, config, ip



    def provision(self):
        # Read config file, determine which device/sensor modules need to be uploaded
        with open(self.basepath + "/" + self.config, 'r') as file:
            modules, libs = self.get_modules(json.load(file))

        # Upload all device/sensor modules
        for i in modules:
            src_file = i
            dst_file = i.rsplit("/", 1)[-1] # Remove path from filename

            self.upload(src_file, dst_file)

        # Upload all libraries
        for i in libs:
            src_file = i
            dst_file = i

            self.upload(src_file, dst_file)

        # Upload config file
        self.upload(self.config, "config.json")

        # Upload Config module
        self.upload("Config.py", "Config.py")

        # Upload SoftwareTimer module
        self.upload("SoftwareTimer.py", "SoftwareTimer.py")

        # Upload API module
        self.upload("Api.py", "Api.py")

        if not "setup.json" in self.config:
            # Upload main code last (triggers automatic reboot)
            self.upload("boot.py", "boot.py")
        else:
            # Upload code to install dependencies
            self.upload("setup.py", "boot.py")



    # Takes loaded config file as arg, returns list of required device/sensor/library modules
    def get_modules(self, conf):

        # Used for initial setup, uploads code that automatically creates required subdirs
        if self.config == "setup.json":
            return [], []

        modules = []

        libs = []
        libs.append('lib/logging.py')

        for i in conf:
            if i == "ir_blaster":
                print(Fore.YELLOW + "WARNING"  + Fore.RESET + ": If this is a new ESP32, upload config/setup.json first to install dependencies\n")

                modules.append("devices/IrBlaster.py")
                modules.append("ir-remote/samsung-codes.json")
                modules.append("ir-remote/whynter-codes.json")
                libs.append("lib/ir_tx/__init__.py")
                libs.append("lib/ir_tx/nec.py")
                continue

            if not i.startswith("device") and not i.startswith("sensor"): continue

            if conf[i]["type"] == "dimmer" or conf[i]["type"] == "bulb":
                modules.append("devices/Tplink.py")
                modules.append("devices/Device.py")

            elif conf[i]["type"] == "relay":
                modules.append("devices/Relay.py")
                modules.append("devices/Device.py")

            elif conf[i]["type"] == "dumb-relay":
                modules.append("devices/DumbRelay.py")
                modules.append("devices/Device.py")

            elif conf[i]["type"] == "desktop":
                if i.startswith("device"):
                    modules.append("devices/Desktop_target.py")
                    modules.append("devices/Device.py")
                elif i.startswith("sensor"):
                    modules.append("sensors/Desktop_trigger.py")
                    modules.append("sensors/Sensor.py")

            elif conf[i]["type"] == "pwm":
                modules.append("devices/LedStrip.py")
                modules.append("devices/Device.py")

            elif conf[i]["type"] == "mosfet":
                modules.append("devices/Mosfet.py")
                modules.append("devices/Device.py")

            elif conf[i]["type"] == "api-target":
                modules.append("devices/ApiTarget.py")
                modules.append("devices/Device.py")

            elif conf[i]["type"] == "pir":
                modules.append("sensors/MotionSensor.py")
                modules.append("sensors/Sensor.py")

            elif conf[i]["type"] == "si7021":
                print(Fore.YELLOW + "WARNING"  + Fore.RESET + ": If this is a new ESP32, upload config/setup.json first to install dependencies\n")

                modules.append("sensors/Thermostat.py")
                modules.append("sensors/Sensor.py")
                libs.append("lib/si7021.py")

            elif conf[i]["type"] == "dummy":
                modules.append("sensors/Dummy.py")

        # Remove duplicates
        modules = set(modules)

        return modules, libs



    # Modified from webrepl_cli.py main() function
    def upload(self, src_file, dst_file):
        print(f"{src_file} -> {self.host}:/{dst_file}")

        s = socket.socket()

        ai = socket.getaddrinfo(self.host, 8266)
        addr = ai[0][4]

        s.connect(addr)
        client_handshake(s)

        ws = websocket(s)

        login(ws, self.passwd)

        # Set websocket to send data marked as "binary"
        ws.ioctl(9, 2)

        try:
            put_file(ws, self.basepath + "/" + src_file, dst_file)
        except AssertionError:

            if src_file.startswith("lib/"):
                print(Fore.RED + "\nERROR: Unable to upload libraries, /lib/ does not exist" + Fore.RESET)
                print("This is normal for new nodes - would you like to upload setup to fix? " + Fore.CYAN + "[Y/n]" + Fore.RESET)

                x = input()
                if x == "n":
                    print(Fore.YELLOW + "\nWARNING" + Fore.RESET + ": Skipping " + src_file + " library, node may fail to boot after upload.\n")
                    pass
                else:
                    self.upload('config/setup.json', 'config.json')
                    self.upload('setup.py', 'boot.py')
                    print(Fore.CYAN + "Please reboot target node and wait 30 seconds, then press enter to resume upload." + Fore.RESET)

                    x = input()
                    self.upload(src_file, dst_file)

            else:
                print(Fore.RED + "ERROR"  + Fore.RESET + ": Unable to upload " + str(dst_file) + ". Node will likely crash after reboot.")
                pass

        s.close()



<<<<<<< HEAD
if len(sys.argv) < 2:
    print("Example usage: ./provision.py -c path/to/config.json -ip <target>")
else:
    # Create instance, pass CLI arguments to init
    app = Provisioner(sys.argv)
=======
if __name__ == "__main__":
    # Create instance, pass CLI arguments to init
    app = Provisioner(sys.argv)
    app.provision()
>>>>>>> 893623d7
<|MERGE_RESOLUTION|>--- conflicted
+++ resolved
@@ -159,6 +159,10 @@
 
 class Provisioner():
     def __init__(self, args):
+        # Show example usage and exit if no args given
+        if len(args) < 2:
+            print("Example usage: ./provision.py -c path/to/config.json -ip <target>")
+
         # Location of provision.py, used to get relative path to other modules if run from outside dir
         self.basepath = os.path.dirname(os.path.realpath(__file__))
 
@@ -438,15 +442,7 @@
 
 
 
-<<<<<<< HEAD
-if len(sys.argv) < 2:
-    print("Example usage: ./provision.py -c path/to/config.json -ip <target>")
-else:
-    # Create instance, pass CLI arguments to init
-    app = Provisioner(sys.argv)
-=======
 if __name__ == "__main__":
     # Create instance, pass CLI arguments to init
     app = Provisioner(sys.argv)
-    app.provision()
->>>>>>> 893623d7
+    app.provision()