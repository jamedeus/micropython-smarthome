--- conflicted
+++ resolved
@@ -11,11 +11,7 @@
 
 
 # Skip if not on master branch
-<<<<<<< HEAD
-if [ "`git branch --show-current`" != "master" ]; then
-=======
 if [ "$(git branch --show-current)" != "master" ]; then
->>>>>>> 37cde559
     exit
 fi
 
