#!/bin/sh

# This hook creates a tag if any files included in the firmware have changed.
# Pushing the tag creates a CI/CD job that builds and releases the firmware.


# Skip if not on master branch
<<<<<<< HEAD
if [ "`git branch --show-current`" != "master" ]; then
=======
if [ "$(git branch --show-current)" != "master" ]; then
>>>>>>> 37cde559
    exit
fi


# Check if firmware files are includes in commit
FIRMWARE_FILES=$(git diff --name-only HEAD^ HEAD | grep -E "^(devices/|sensors/|lib/|core/|firmware/|lib/|setup.html)")

# Remove readme files (not included in firmware, shouldn't trigger release)
FIRMWARE_FILES=$(echo "$FIRMWARE_FILES" | grep -v "readme.md")

if [ -n "$FIRMWARE_FILES" ]; then
    # Increment most-recent tag
    LAST_TAG="$(git tag | sort -V | tail -n 1)"
    NEW_TAG="$(echo "$LAST_TAG" | awk -F. '{$NF = $NF + 1;} 1' OFS=.)"

    # Tag new commit (triggers firmware build job)
    git tag "$NEW_TAG"
fi<|MERGE_RESOLUTION|>--- conflicted
+++ resolved
@@ -5,11 +5,7 @@
 
 
 # Skip if not on master branch
-<<<<<<< HEAD
-if [ "`git branch --show-current`" != "master" ]; then
-=======
 if [ "$(git branch --show-current)" != "master" ]; then
->>>>>>> 37cde559
     exit
 fi
 
