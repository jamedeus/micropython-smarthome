#!/usr/bin/python3

import os
import sys
from colorama import Fore, Style
import json
import asyncio
import re

def error():
    print()
    print(Fore.RED + "Error: please pass one of the following commands as argument:" + Fore.RESET + "\n")
    print("- " + Fore.YELLOW + Style.BRIGHT + "status" + Style.RESET_ALL + "                            Get dict containing status of the node (including names of sensors)")
    print("- " + Fore.YELLOW + Style.BRIGHT + "disable [target]" + Style.RESET_ALL + "                  Disable [target], can be device or sensor")
    print("- " + Fore.YELLOW + Style.BRIGHT + "disable_in [target] [minutes]" + Style.RESET_ALL + "     Create timer to disable [target] in [minutes]")
    print("- " + Fore.YELLOW + Style.BRIGHT + "enable [target]" + Style.RESET_ALL + "                   Enable [target], can be device or sensor")
    print("- " + Fore.YELLOW + Style.BRIGHT + "enable_in [target] [minutes]" + Style.RESET_ALL + "      Create timer to enable [target] in [minutes]")
    print("- " + Fore.YELLOW + Style.BRIGHT + "set_rule [target]" + Style.RESET_ALL + "                 Change [target]'s current rule, can be device or sensor, lasts until next rule change")
    print("- " + Fore.YELLOW + Style.BRIGHT + "reset_rule [target]" + Style.RESET_ALL + "               Replace [target]'s current rule with scheduled rule, used to undo a set_rule request")
    print("- " + Fore.YELLOW + Style.BRIGHT + "get_schedule_rules [target]" + Style.RESET_ALL + "       View scheduled rule changes for [target], can be device or sensor")
    print("- " + Fore.YELLOW + Style.BRIGHT + "add_rule [target] [HH:MM] [rule]" + Style.RESET_ALL + "  Add scheduled rule change, will persist until next reboot")
    print("- " + Fore.YELLOW + Style.BRIGHT + "remove_rule [target] [HH:MM]" + Style.RESET_ALL + "      Delete an existing schedule (does not delete from config, will come back next reboot)")
    print("- " + Fore.YELLOW + Style.BRIGHT + "get_attributes [target]" + Style.RESET_ALL + "           View all of [target]'s attributes, can be device or sensor")
    print("- " + Fore.YELLOW + Style.BRIGHT + "condition_met [sensor]" + Style.RESET_ALL + "            Check if [sensor]'s condition is met (turns on target devices)")
    print("- " + Fore.YELLOW + Style.BRIGHT + "trigger_sensor [sensor]" + Style.RESET_ALL + "           Simulates the sensor being triggered (turns on target devices)")
    print("- " + Fore.YELLOW + Style.BRIGHT + "turn_on [device]" + Style.RESET_ALL + "                  Turn the device on (note: loop may undo this in some situations, disable sensor to prevent)")
    print("- " + Fore.YELLOW + Style.BRIGHT + "turn_off [device]" + Style.RESET_ALL + "                 Turn the device off (note: loop may undo this in some situations, disable sensor to prevent)")
    print("- " + Fore.YELLOW + Style.BRIGHT + "ir [target||key]" + Style.RESET_ALL + "                  Simulate 'key' being pressed on remote control for 'target' (target can be tv or ac)")
    print("- " + Fore.YELLOW + Style.BRIGHT + "get_temp" + Style.RESET_ALL + "                          Get current reading from temp sensor in Farenheit")
    print("- " + Fore.YELLOW + Style.BRIGHT + "get_humid" + Style.RESET_ALL + "                         Get current relative humidity from temp sensor")
    print("- " + Fore.YELLOW + Style.BRIGHT + "clear_log" + Style.RESET_ALL + "                         Delete node's log file\n")
    raise SystemExit



async def request(ip, msg):
    reader, writer = await asyncio.open_connection(ip, 8123)
    try:
        writer.write('{}\n'.format(json.dumps(msg)).encode())
        await writer.drain()
        res = await reader.read(1000)
    except OSError:
        return "Error: Request failed"
    try:
        response = json.loads(res)
    except ValueError:
        return "Error: Unable to decode response"
    writer.close()
    await writer.wait_closed()

    return response



def parse_ip(args):
    # Load config file
    try:
        with open(os.path.dirname(os.path.realpath(__file__)) + '/nodes.json', 'r') as file:
            nodes = json.load(file)
    except FileNotFoundError:
        print("Warning: Unable to find nodes.json, friendly names will not work")
        nodes = {}

    # Get target ip
    for i in range(len(args)):

        if args[i] == "--all":
            args.pop(i)
            for i in nodes:
                ip = nodes[i]["ip"]
                print(ip)
                # Use copy of original args since items are removed by parser
                cmd = args.copy()
                response = parse_command(ip, cmd)
                print(json.dumps(response, indent=4) + "\n")
            return True

        elif args[i] in nodes:
            ip = nodes[args[i]]["ip"]
            args.pop(i)
            return parse_command(ip, args)

        elif args[i] == "-ip":
            args.pop(i)
            ip = args.pop(i)
            if re.match("^((25[0-5]|2[0-4][0-9]|[01]?[0-9][0-9]?)\\.){3}(25[0-5]|2[0-4][0-9]|[01]?[0-9][0-9]?)$", ip):
                return parse_command(ip, args)
            else:
                print("Error: Invalid IP format")
                raise SystemExit

        elif re.match("^((25[0-5]|2[0-4][0-9]|[01]?[0-9][0-9]?)\\.){3}(25[0-5]|2[0-4][0-9]|[01]?[0-9][0-9]?)$", args[i]):
            ip = args.pop(i)
            return parse_command(ip, args)

    else:
        print(Fore.RED + "Error: Must specify target ip, or one of the following names:" + Fore.RESET)
        for name in nodes:
            print(f" - {name}")
        raise SystemExit



def parse_command(ip, args):
    if len(args) == 0:
        error()

    for endpoint in endpoints:
        if args[0] == endpoint[0]:
            # Remove endpoint arg
            args.pop(0)
            # Send remaining args to handler function
            return endpoint[1](ip, args)

    else:
        error()



# Populated with endpoint:handler pairs by decorators below
endpoints = []

def add_endpoint(url):
    def _add_endpoint(func):
        endpoints.append((url, func))
        return func
    return _add_endpoint

@add_endpoint("status")
def status(ip, params):
    return asyncio.run(request(ip, ['status']))

@add_endpoint("reboot")
def reboot(ip, params):
    return asyncio.run(request(ip, ['reboot']))

@add_endpoint("disable")
def disable(ip, params):
    if len(params) == 0:
<<<<<<< HEAD
        response = {"ERROR" : "Must specify a device or sensor to disable"}
    elif params[0].startswith("sensor") or params[0].startswith("device"):
        response = asyncio.run(request(ip, ['disable', params[0]]))
=======
        return {"Example usage" : "./api_client.py disable [device|sensor]"}

    if params[0].startswith("sensor") or params[0].startswith("device"):
        return asyncio.run(request(ip, ['disable', params[0]]))
>>>>>>> 893623d7
    else:
        return {"ERROR" : "Can only disable devices and sensors"}

@add_endpoint("disable_in")
def disable_in(ip, params):
    if len(params) == 0:
<<<<<<< HEAD
        response = {"ERROR" : "Must specify a device or sensor to disable"}
    elif params[0].startswith("sensor") or params[0].startswith("device"):
=======
        return {"Example usage" : "./api_client.py disable_in [device|sensor] [minutes]"}

    if params[0].startswith("sensor") or params[0].startswith("device"):
>>>>>>> 893623d7
        target = params.pop(0)
        try:
            period = float(params[0])
            return asyncio.run(request(ip, ['disable_in', target, period]))
        except IndexError:
            return {"ERROR": "Please specify delay in minutes"}
    else:
        return {"ERROR": "Can only disable devices and sensors"}

@add_endpoint("enable")
def disable(ip, params):
    if len(params) == 0:
<<<<<<< HEAD
        response = {"ERROR" : "Must specify a device or sensor to enable"}
    elif params[0].startswith("sensor") or params[0].startswith("device"):
        response = asyncio.run(request(ip, ['enable', params[0]]))
=======
        return {"Example usage" : "./api_client.py enable [device|sensor]"}

    if params[0].startswith("sensor") or params[0].startswith("device"):
        return asyncio.run(request(ip, ['enable', params[0]]))
>>>>>>> 893623d7
    else:
        return {"ERROR" : "Can only enable devices and sensors"}

@add_endpoint("enable_in")
def enable_in(ip, params):
    if len(params) == 0:
<<<<<<< HEAD
        response = {"ERROR" : "Must specify a device or sensor to enable"}
    elif params[0].startswith("sensor") or params[0].startswith("device"):
=======
        return {"Example usage" : "./api_client.py enable_in [device|sensor] [minutes]"}

    if params[0].startswith("sensor") or params[0].startswith("device"):
>>>>>>> 893623d7
        target = params.pop(0)
        try:
            period = float(params[0])
            return asyncio.run(request(ip, ['enable_in', target, period]))
        except IndexError:
            return {"ERROR": "Please specify delay in minutes"}
    else:
        return {"ERROR": "Can only enable devices and sensors"}

@add_endpoint("set_rule")
def set_rule(ip, params):
    if len(params) == 0:
<<<<<<< HEAD
        response = {"ERROR" : "Must specify a device or sensor"}
    elif params[0].startswith("sensor") or params[0].startswith("device"):
=======
        return {"Example usage" : "./api_client.py set_rule [device|sensor] [rule]"}

    if params[0].startswith("sensor") or params[0].startswith("device"):
>>>>>>> 893623d7
        target = params.pop(0)
        try:
            return asyncio.run(request(ip, ['set_rule', target, params[0]]))
        except IndexError:
            return {"ERROR": "Must specify new rule"}
    else:
        return {"ERROR": "Can only set rules for devices and sensors"}

@add_endpoint("reset_rule")
def reset_rule(ip, params):
    if len(params) == 0:
<<<<<<< HEAD
        response = {"ERROR" : "Must specify a device or sensor"}
    elif params[0].startswith("sensor") or params[0].startswith("device"):
=======
        return {"Example usage" : "./api_client.py reset_rule [device|sensor]"}

    if params[0].startswith("sensor") or params[0].startswith("device"):
>>>>>>> 893623d7
        target = params.pop(0)
        return asyncio.run(request(ip, ['reset_rule', target]))
    else:
        return {"ERROR": "Can only set rules for devices and sensors"}

@add_endpoint("get_schedule_rules")
def get_schedule_rules(ip, params):
    if len(params) == 0:
<<<<<<< HEAD
        response = {"ERROR" : "Must specify a device or sensor"}
    elif params[0].startswith("sensor") or params[0].startswith("device"):
=======
        return {"Example usage" : "./api_client.py get_schedule_rules [device|sensor]"}

    if params[0].startswith("sensor") or params[0].startswith("device"):
>>>>>>> 893623d7
        target = params.pop(0)
        return asyncio.run(request(ip, ['get_schedule_rules', target]))
    else:
        return {"ERROR": "Only devices and sensors have schedule rules"}

@add_endpoint("add_rule")
def add_schedule_rule(ip, params):
    if len(params) == 0:
<<<<<<< HEAD
        response = {"ERROR" : "Must specify a device or sensor"}
    elif params[0].startswith("sensor") or params[0].startswith("device"):
=======
        return {"Example usage" : "./api_client.py add_rule [device|sensor] [HH:MM] [rule] <overwrite>"}

    if params[0].startswith("sensor") or params[0].startswith("device"):
>>>>>>> 893623d7
        target = params.pop(0)
    else:
        return {"ERROR": "Only devices and sensors have schedule rules"}

    if len(params) > 0 and re.match("^([0-1]?[0-9]|2[0-3]):[0-5][0-9]$", params[0]):
        timestamp = params.pop(0)
    else:
        return {"ERROR": "Must specify time (HH:MM) followed by rule"}

    if len(params) == 0:
        return {"ERROR": "Must specify new rule"}

    cmd = ['add_schedule_rule', target, timestamp]

    # Add remaining args to cmd - may contain rule, or rule + overwrite
    for i in params:
        cmd.append(i)

    return asyncio.run(request(ip, cmd))

@add_endpoint("remove_rule")
def remove_rule(ip, params):
    if len(params) == 0:
<<<<<<< HEAD
        response = {"ERROR" : "Must specify a device or sensor"}
    elif params[0].startswith("sensor") or params[0].startswith("device"):
=======
        return {"Example usage" : "./api_client.py remove_rule [device|sensor] [HH:MM]"}

    if params[0].startswith("sensor") or params[0].startswith("device"):
>>>>>>> 893623d7
        target = params.pop(0)
    else:
        return {"ERROR": "Only devices and sensors have schedule rules"}

<<<<<<< HEAD
        try:
            response = asyncio.run(request(ip, ['remove_rule', target, params[0]]))
        except IndexError:
            response = {"ERROR": "Must specify time (HH:MM) of rule to remove, use get_schedule_rules to see options"}

=======
    if len(params) > 0 and re.match("^([0-1]?[0-9]|2[0-3]):[0-5][0-9]$", params[0]):
        timestamp = params.pop(0)
>>>>>>> 893623d7
    else:
        return {"ERROR": "Must specify time (HH:MM) followed by rule"}

    return asyncio.run(request(ip, ['remove_rule', target, timestamp]))

@add_endpoint("get_attributes")
def get_attributes(ip, params):
    if len(params) == 0:
<<<<<<< HEAD
        response = {"ERROR" : "Must specify a device or sensor"}
    elif params[0].startswith("sensor") or params[0].startswith("device"):
=======
        return {"Example usage" : "./api_client.py get_attributes [device|sensor]"}

    if params[0].startswith("sensor") or params[0].startswith("device"):
>>>>>>> 893623d7
        target = params.pop(0)
        return asyncio.run(request(ip, ['get_attributes', target]))
    else:
        return {"ERROR": "Must specify device or sensor"}

@add_endpoint("ir")
def ir(ip, params):
    if len(params) > 0 and (params[0] == "tv" or params[0] == "ac"):
        target = params.pop(0)
        try:
            return asyncio.run(request(ip, ['ir_key', target, params[0]]))
        except IndexError:
            if target == "tv":
                return {"ERROR": "Must speficy one of the following commands: power, vol_up, vol_down, mute, up, down, left, right, enter, settings, exit, source"}
            elif target == "ac":
                return {"ERROR": "Must speficy one of the following commands: ON, OFF, UP, DOWN, FAN, TIMER, UNITS, MODE, STOP, START"}

    elif len(params) > 0 and params[0] == "backlight":
        params.pop(0)
        try:
            if params[0] == "on" or params[0] == "off":
                return asyncio.run(request(ip, ['backlight', params[0]]))
            else:
                raise IndexError
        except IndexError:
            return {"ERROR": "Must specify 'on' or 'off'"}
    else:
        return {"Example usage": "./api_client.py ir [tv|ac|backlight] [command]"}

@add_endpoint("get_temp")
def get_temp(ip, params):
    return asyncio.run(request(ip, ['get_temp']))

@add_endpoint("get_humid")
def get_humid(ip, params):
    return asyncio.run(request(ip, ['get_humid']))

@add_endpoint("clear_log")
def clear_log(ip, params):
    return asyncio.run(request(ip, ['clear_log']))

@add_endpoint("condition_met")
def condition_met(ip, params):
<<<<<<< HEAD
    if len(params) == 0:
        response = {"ERROR": "Must specify sensor"}
    elif params[0].startswith("sensor"):
        response = asyncio.run(request(ip, ['condition_met', params[0]]))
    else:
        response = {"ERROR": "Must specify sensor"}

    return response

@add_endpoint("trigger_sensor")
def trigger_sensor(ip, params):
    if len(params) == 0:
        response = {"ERROR": "Must specify sensor"}
    elif params[0].startswith("sensor"):
        response = asyncio.run(request(ip, ['trigger_sensor', params[0]]))
    else:
        response = {"ERROR": "Must specify sensor"}

    return response

@add_endpoint("turn_on")
def turn_on(ip, params):
    if len(params) == 0:
        response = {"ERROR": "Can only turn on/off devices, use enable/disable for sensors"}
    elif params[0].startswith("device"):
        response = asyncio.run(request(ip, ['turn_on', params[0]]))
    else:
        response = {"ERROR": "Must specify device"}

    return response

@add_endpoint("turn_off")
def turn_on(ip, params):
    if len(params) == 0:
        response = {"ERROR": "Can only turn on/off devices, use enable/disable for sensors"}
    elif params[0].startswith("device"):
        response = asyncio.run(request(ip, ['turn_off', params[0]]))
    else:
        response = {"ERROR": "Must specify sensor"}
=======
    try:
        if params[0].startswith("sensor"):
            return asyncio.run(request(ip, ['condition_met', params[0]]))
        else:
            raise IndexError
    except IndexError:
        return {"ERROR": "Must specify sensor"}

@add_endpoint("trigger_sensor")
def trigger_sensor(ip, params):
    try:
        if params[0].startswith("sensor"):
            return asyncio.run(request(ip, ['trigger_sensor', params[0]]))
        else:
            raise IndexError
    except IndexError:
        return {"ERROR": "Must specify sensor"}

@add_endpoint("turn_on")
def turn_on(ip, params):
    try:
        if params[0].startswith("device"):
            return asyncio.run(request(ip, ['turn_on', params[0]]))
        else:
            raise IndexError
    except IndexError:
        return {"ERROR": "Can only turn on/off devices, use enable/disable for sensors"}

@add_endpoint("turn_off")
def turn_on(ip, params):
    try:
        if params[0].startswith("device"):
            return asyncio.run(request(ip, ['turn_off', params[0]]))
        else:
            raise IndexError
    except IndexError:
        return {"ERROR": "Can only turn on/off devices, use enable/disable for sensors"}
>>>>>>> 893623d7



if __name__ == "__main__":
    # Remove name of application from args
    sys.argv.pop(0)

    response = parse_ip(sys.argv)
    print(json.dumps(response, indent=4) + "\n")<|MERGE_RESOLUTION|>--- conflicted
+++ resolved
@@ -137,30 +137,19 @@
 @add_endpoint("disable")
 def disable(ip, params):
     if len(params) == 0:
-<<<<<<< HEAD
-        response = {"ERROR" : "Must specify a device or sensor to disable"}
-    elif params[0].startswith("sensor") or params[0].startswith("device"):
-        response = asyncio.run(request(ip, ['disable', params[0]]))
-=======
         return {"Example usage" : "./api_client.py disable [device|sensor]"}
 
     if params[0].startswith("sensor") or params[0].startswith("device"):
         return asyncio.run(request(ip, ['disable', params[0]]))
->>>>>>> 893623d7
     else:
         return {"ERROR" : "Can only disable devices and sensors"}
 
 @add_endpoint("disable_in")
 def disable_in(ip, params):
     if len(params) == 0:
-<<<<<<< HEAD
-        response = {"ERROR" : "Must specify a device or sensor to disable"}
-    elif params[0].startswith("sensor") or params[0].startswith("device"):
-=======
         return {"Example usage" : "./api_client.py disable_in [device|sensor] [minutes]"}
 
     if params[0].startswith("sensor") or params[0].startswith("device"):
->>>>>>> 893623d7
         target = params.pop(0)
         try:
             period = float(params[0])
@@ -173,30 +162,19 @@
 @add_endpoint("enable")
 def disable(ip, params):
     if len(params) == 0:
-<<<<<<< HEAD
-        response = {"ERROR" : "Must specify a device or sensor to enable"}
-    elif params[0].startswith("sensor") or params[0].startswith("device"):
-        response = asyncio.run(request(ip, ['enable', params[0]]))
-=======
         return {"Example usage" : "./api_client.py enable [device|sensor]"}
 
     if params[0].startswith("sensor") or params[0].startswith("device"):
         return asyncio.run(request(ip, ['enable', params[0]]))
->>>>>>> 893623d7
     else:
         return {"ERROR" : "Can only enable devices and sensors"}
 
 @add_endpoint("enable_in")
 def enable_in(ip, params):
     if len(params) == 0:
-<<<<<<< HEAD
-        response = {"ERROR" : "Must specify a device or sensor to enable"}
-    elif params[0].startswith("sensor") or params[0].startswith("device"):
-=======
         return {"Example usage" : "./api_client.py enable_in [device|sensor] [minutes]"}
 
     if params[0].startswith("sensor") or params[0].startswith("device"):
->>>>>>> 893623d7
         target = params.pop(0)
         try:
             period = float(params[0])
@@ -209,14 +187,9 @@
 @add_endpoint("set_rule")
 def set_rule(ip, params):
     if len(params) == 0:
-<<<<<<< HEAD
-        response = {"ERROR" : "Must specify a device or sensor"}
-    elif params[0].startswith("sensor") or params[0].startswith("device"):
-=======
         return {"Example usage" : "./api_client.py set_rule [device|sensor] [rule]"}
 
     if params[0].startswith("sensor") or params[0].startswith("device"):
->>>>>>> 893623d7
         target = params.pop(0)
         try:
             return asyncio.run(request(ip, ['set_rule', target, params[0]]))
@@ -228,14 +201,9 @@
 @add_endpoint("reset_rule")
 def reset_rule(ip, params):
     if len(params) == 0:
-<<<<<<< HEAD
-        response = {"ERROR" : "Must specify a device or sensor"}
-    elif params[0].startswith("sensor") or params[0].startswith("device"):
-=======
         return {"Example usage" : "./api_client.py reset_rule [device|sensor]"}
 
     if params[0].startswith("sensor") or params[0].startswith("device"):
->>>>>>> 893623d7
         target = params.pop(0)
         return asyncio.run(request(ip, ['reset_rule', target]))
     else:
@@ -244,14 +212,9 @@
 @add_endpoint("get_schedule_rules")
 def get_schedule_rules(ip, params):
     if len(params) == 0:
-<<<<<<< HEAD
-        response = {"ERROR" : "Must specify a device or sensor"}
-    elif params[0].startswith("sensor") or params[0].startswith("device"):
-=======
         return {"Example usage" : "./api_client.py get_schedule_rules [device|sensor]"}
 
     if params[0].startswith("sensor") or params[0].startswith("device"):
->>>>>>> 893623d7
         target = params.pop(0)
         return asyncio.run(request(ip, ['get_schedule_rules', target]))
     else:
@@ -260,14 +223,9 @@
 @add_endpoint("add_rule")
 def add_schedule_rule(ip, params):
     if len(params) == 0:
-<<<<<<< HEAD
-        response = {"ERROR" : "Must specify a device or sensor"}
-    elif params[0].startswith("sensor") or params[0].startswith("device"):
-=======
         return {"Example usage" : "./api_client.py add_rule [device|sensor] [HH:MM] [rule] <overwrite>"}
 
     if params[0].startswith("sensor") or params[0].startswith("device"):
->>>>>>> 893623d7
         target = params.pop(0)
     else:
         return {"ERROR": "Only devices and sensors have schedule rules"}
@@ -291,28 +249,15 @@
 @add_endpoint("remove_rule")
 def remove_rule(ip, params):
     if len(params) == 0:
-<<<<<<< HEAD
-        response = {"ERROR" : "Must specify a device or sensor"}
-    elif params[0].startswith("sensor") or params[0].startswith("device"):
-=======
         return {"Example usage" : "./api_client.py remove_rule [device|sensor] [HH:MM]"}
 
     if params[0].startswith("sensor") or params[0].startswith("device"):
->>>>>>> 893623d7
         target = params.pop(0)
     else:
         return {"ERROR": "Only devices and sensors have schedule rules"}
 
-<<<<<<< HEAD
-        try:
-            response = asyncio.run(request(ip, ['remove_rule', target, params[0]]))
-        except IndexError:
-            response = {"ERROR": "Must specify time (HH:MM) of rule to remove, use get_schedule_rules to see options"}
-
-=======
     if len(params) > 0 and re.match("^([0-1]?[0-9]|2[0-3]):[0-5][0-9]$", params[0]):
         timestamp = params.pop(0)
->>>>>>> 893623d7
     else:
         return {"ERROR": "Must specify time (HH:MM) followed by rule"}
 
@@ -321,14 +266,9 @@
 @add_endpoint("get_attributes")
 def get_attributes(ip, params):
     if len(params) == 0:
-<<<<<<< HEAD
-        response = {"ERROR" : "Must specify a device or sensor"}
-    elif params[0].startswith("sensor") or params[0].startswith("device"):
-=======
         return {"Example usage" : "./api_client.py get_attributes [device|sensor]"}
 
     if params[0].startswith("sensor") or params[0].startswith("device"):
->>>>>>> 893623d7
         target = params.pop(0)
         return asyncio.run(request(ip, ['get_attributes', target]))
     else:
@@ -372,47 +312,6 @@
 
 @add_endpoint("condition_met")
 def condition_met(ip, params):
-<<<<<<< HEAD
-    if len(params) == 0:
-        response = {"ERROR": "Must specify sensor"}
-    elif params[0].startswith("sensor"):
-        response = asyncio.run(request(ip, ['condition_met', params[0]]))
-    else:
-        response = {"ERROR": "Must specify sensor"}
-
-    return response
-
-@add_endpoint("trigger_sensor")
-def trigger_sensor(ip, params):
-    if len(params) == 0:
-        response = {"ERROR": "Must specify sensor"}
-    elif params[0].startswith("sensor"):
-        response = asyncio.run(request(ip, ['trigger_sensor', params[0]]))
-    else:
-        response = {"ERROR": "Must specify sensor"}
-
-    return response
-
-@add_endpoint("turn_on")
-def turn_on(ip, params):
-    if len(params) == 0:
-        response = {"ERROR": "Can only turn on/off devices, use enable/disable for sensors"}
-    elif params[0].startswith("device"):
-        response = asyncio.run(request(ip, ['turn_on', params[0]]))
-    else:
-        response = {"ERROR": "Must specify device"}
-
-    return response
-
-@add_endpoint("turn_off")
-def turn_on(ip, params):
-    if len(params) == 0:
-        response = {"ERROR": "Can only turn on/off devices, use enable/disable for sensors"}
-    elif params[0].startswith("device"):
-        response = asyncio.run(request(ip, ['turn_off', params[0]]))
-    else:
-        response = {"ERROR": "Must specify sensor"}
-=======
     try:
         if params[0].startswith("sensor"):
             return asyncio.run(request(ip, ['condition_met', params[0]]))
@@ -450,7 +349,6 @@
             raise IndexError
     except IndexError:
         return {"ERROR": "Can only turn on/off devices, use enable/disable for sensors"}
->>>>>>> 893623d7
 
 
 
